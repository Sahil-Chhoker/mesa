--- conflicted
+++ resolved
@@ -23,11 +23,7 @@
         similar_neighbors = len([n for n in neighbors if n.type == self.type])
 
         # Calculate the fraction of similar neighbors
-<<<<<<< HEAD
-        if (valid_neighbors := len(neighbors) )> 0:
-=======
         if (valid_neighbors := len(neighbors)) > 0:
->>>>>>> 95d33e62
             similarity_fraction = similar_neighbors / valid_neighbors
 
             # If unhappy, move to a random empty cell
