--- conflicted
+++ resolved
@@ -84,28 +84,11 @@
 
     def draw_matplotlib(self, ax=None, **space_kwargs):
         """Draw the orthogonal grid using matplotlib.
-<<<<<<< HEAD
+        """Draw the orthogonal grid using matplotlib.
 
         Args:
             ax: Matplotlib axes object to draw on
             **space_kwargs: Additional keyword arguments for styling.
-=======
-
-        Parameters
-        ----------
-        ax : matplotlib.axes.Axes, optional
-            Matplotlib axes object to draw on.
-        **space_kwargs
-            Additional keyword arguments for styling.
-
-        Examples:
-        --------
-        Common keyword arguments for `space_kwargs`:
-
-        - `figsize=(10, 10)`: Set the figure size.
-        - `color="blue"`: Set the grid line color.
-        - `linewidth=2`: Set the grid line width.
->>>>>>> e335697c
 
         Examples:
                 figsize=(10, 10), color="blue", linewidth=2.
@@ -143,30 +126,12 @@
 
     def draw_altair(self, chart_width=450, chart_height=350, **chart_kwargs):
         """Draw the orthogonal grid using Altair.
-<<<<<<< HEAD
+        """Draw the orthogonal grid using Altair.
 
         Args:
             chart_width: Width for the shown chart
             chart_height: Height for the shown chart
             **chart_kwargs: Additional keyword arguments for styling the chart.
-=======
-
-        Parameters
-        ----------
-        chart_width : int
-            Width for the shown chart.
-        chart_height : int
-            Height for the shown chart.
-        **chart_kwargs
-            Additional keyword arguments for styling the chart.
-
-        Examples:
-        --------
-        Common keyword arguments for `chart_kwargs`:
-
-        - `width=500`: Set the chart width.
-        - `title="Grid"`: Set the chart title.
->>>>>>> e335697c
 
         Examples:
                 width=500, height=500, title="Grid".
@@ -302,27 +267,11 @@
 
     def draw_matplotlib(self, ax=None, **space_kwargs):
         """Draw the hexagonal grid using matplotlib.
-
-<<<<<<< HEAD
+        """Draw the hexagonal grid using matplotlib.
+
         Args:
             ax: Matplotlib axes object to draw on
             **space_kwargs: Additional keyword arguments for styling.
-=======
-        Parameters
-        ----------
-        ax : matplotlib.axes.Axes, optional
-            Matplotlib axes object to draw on.
-        **space_kwargs
-            Additional keyword arguments for styling.
-
-        Examples:
-        --------
-        Common keyword arguments for `space_kwargs`:
-
-        - `figsize=(8, 8)`: Set the figure size.
-        - `color="red"`: Set the grid line color.
-        - `alpha=0.5`: Set the grid line transparency.
->>>>>>> e335697c
 
         Examples:
                 figsize=(8, 8), color="red", alpha=0.5.
@@ -356,8 +305,8 @@
 
     def draw_altair(self, chart_width=450, chart_height=350, **chart_kwargs):
         """Draw the hexagonal grid using Altair.
-
-<<<<<<< HEAD
+        """Draw the hexagonal grid using Altair.
+
         Args:
             chart_width: Width for the shown chart
             chart_height: Height for the shown chart
@@ -369,31 +318,6 @@
 
         Returns:
             Altair chart object representing the hexagonal grid.
-=======
-        Parameters
-        ----------
-        chart_width : int
-            Width for the shown chart.
-        chart_height : int
-            Height for the shown chart.
-        **chart_kwargs
-            Additional keyword arguments for styling the chart.
-
-        Examples:
-        --------
-        Common keyword arguments for `chart_kwargs`:
-
-        - `color="black"`: Set the line color.
-        - `strokeDash=[2, 2]`: Set the line dash pattern.
-        - `strokeWidth=1`: Set the line width.
-        - `opacity=0.8`: Set the line opacity.
-        - `width=500`: Set the chart width.
-        - `title="Hex Grid"`: Set the chart title.
-
-        Example usage:
-
-        >>> drawer.draw_altair(color="black", strokeDash=[2,2], width=500, title="Hex Grid")
->>>>>>> e335697c
         """
         mark_kwargs = {
             "color": chart_kwargs.pop("color", "black"),
@@ -482,20 +406,7 @@
 
     def draw_matplotlib(self, ax=None, **space_kwargs):
         """Draw the network using matplotlib.
-<<<<<<< HEAD
-=======
-
-        Parameters
-        ----------
-        ax : matplotlib.axes.Axes, optional
-            Matplotlib axes object to draw on.
-        **space_kwargs
-            Additional keyword arguments for styling. Can also handle zorder for both nodes and edges if passed.
-
-        Examples:
-        --------
-        Common keyword arguments for `space_kwargs`:
->>>>>>> e335697c
+        """Draw the network using matplotlib.
 
         Args:
             ax: Matplotlib axes object to draw on.
@@ -539,27 +450,7 @@
 
     def draw_altair(self, chart_width=450, chart_height=350, **chart_kwargs):
         """Draw the network using Altair.
-<<<<<<< HEAD
-=======
-
-        Parameters
-        ----------
-        chart_width : int
-            Width for the shown chart.
-        chart_height : int
-            Height for the shown chart.
-        **chart_kwargs
-            Additional keyword arguments for styling the chart.
-
-        Examples:
-        --------
-        Common keyword arguments for `chart_kwargs`:
-
-        - `node_kwargs`: A dict of properties for the node's mark_point.
-        - `edge_kwargs`: A dict of properties for the edge's mark_rule.
-        - `width=500`: Set the chart width.
-        - `title="Network"`: Set the chart title.
->>>>>>> e335697c
+        """Draw the network using Altair.
 
         Args:
             chart_width: Width for the shown chart
@@ -657,26 +548,11 @@
 
     def draw_matplotlib(self, ax=None, **space_kwargs):
         """Draw the continuous space using matplotlib.
-
-<<<<<<< HEAD
+        """Draw the continuous space using matplotlib.
+
         Args:
             ax: Matplotlib axes object to draw on
             **space_kwargs: Keyword arguments for styling the axis frame.
-=======
-        Parameters
-        ----------
-        ax : matplotlib.axes.Axes, optional
-            Matplotlib axes object to draw on.
-        **space_kwargs
-            Additional keyword arguments for styling the axis frame.
-
-        Examples:
-        --------
-        Common keyword arguments for `space_kwargs`:
-
-        - `linewidth=3`: Set the border line width.
-        - `color="green"`: Set the border color.
->>>>>>> e335697c
 
         Examples:
                 linewidth=3, color="green"
@@ -701,8 +577,8 @@
 
     def draw_altair(self, chart_width=450, chart_height=350, **chart_kwargs):
         """Draw the continuous space using Altair.
-
-<<<<<<< HEAD
+        """Draw the continuous space using Altair.
+
         Args:
             chart_width: Width for the shown chart
             chart_height: Height for the shown chart
@@ -711,22 +587,6 @@
 
         Returns:
             An Altair Chart object representing the space.
-=======
-        Parameters
-        ----------
-        chart_width : int
-            Width for the shown chart.
-        chart_height : int
-            Height for the shown chart.
-        **chart_kwargs
-            Additional keyword arguments for styling the chart's view properties. See Altair's documentation for `configure_view`.
-
-        Examples:
-        --------
-        Example usage:
-
-        >>> drawer.draw_altair(width=600, height=400)
->>>>>>> e335697c
         """
         chart_props = {"width": chart_width, "height": chart_height}
         chart_props.update(chart_kwargs)
@@ -862,28 +722,11 @@
 
     def draw_matplotlib(self, ax=None, **space_kwargs):
         """Draw the Voronoi diagram using matplotlib.
-<<<<<<< HEAD
+        """Draw the Voronoi diagram using matplotlib.
 
         Args:
             ax: Matplotlib axes object to draw on
             **space_kwargs: Keyword arguments passed to matplotlib's LineCollection.
-=======
-
-        Parameters
-        ----------
-        ax : matplotlib.axes.Axes, optional
-            Matplotlib axes object to draw on.
-        **space_kwargs
-            Additional keyword arguments passed to matplotlib's LineCollection.
-
-        Examples:
-        --------
-        Common keyword arguments for `space_kwargs`:
-
-        - `lw=2`: Set the line width.
-        - `alpha=0.5`: Set the line transparency.
-        - `colors='red'`: Set the line color.
->>>>>>> e335697c
 
         Examples:
                 lw=2, alpha=0.5, colors='red'
@@ -912,8 +755,8 @@
 
     def draw_altair(self, chart_width=450, chart_height=350, **chart_kwargs):
         """Draw the Voronoi diagram using Altair.
-
-<<<<<<< HEAD
+        """Draw the Voronoi diagram using Altair.
+
         Args:
             chart_width: Width for the shown chart
             chart_height: Height for the shown chart
@@ -925,31 +768,6 @@
 
         Returns:
             An Altair Chart object representing the Voronoi diagram.
-=======
-        Parameters
-        ----------
-        chart_width : int
-            Width for the shown chart.
-        chart_height : int
-            Height for the shown chart.
-        **chart_kwargs
-            Additional keyword arguments for styling the chart.
-
-        Examples:
-        --------
-        Common keyword arguments for `chart_kwargs`:
-
-        - `color="black"`: Set the line color.
-        - `strokeDash=[2, 2]`: Set the line dash pattern.
-        - `strokeWidth=1`: Set the line width.
-        - `opacity=0.8`: Set the line opacity.
-        - `width=500`: Set the chart width.
-        - `title="Voronoi"`: Set the chart title.
-
-        Example usage:
-
-        >>> drawer.draw_altair(color="black", strokeDash=[2,2], width=500, title="Voronoi")
->>>>>>> e335697c
         """
         final_segments, clip_box = self._get_clipped_segments()
 
