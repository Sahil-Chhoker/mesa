--- conflicted
+++ resolved
@@ -61,10 +61,7 @@
     model_params=None,
     name: str | None = None,
     use_threads: bool = False,
-<<<<<<< HEAD
     additional_imports: dict | None = None,
-=======
->>>>>>> 41be443c
 ):
     """Solara visualization component.
 
